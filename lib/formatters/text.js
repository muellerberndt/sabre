--- conflicted
+++ resolved
@@ -1,9 +1,16 @@
+const separator = '-'.repeat(20);
+const indent = ' '.repeat(4);
+
+const roles = {
+    creator: 'CREATOR',
+    attacker: 'ATTACKER',
+    other: 'USER'
+};
+
 const textFormatter = {};
-const separator = '-'.repeat(20);
 
 textFormatter.strToInt = str => parseInt(str, 10);
 
-<<<<<<< HEAD
 textFormatter.guessAccountRoleByAddress = (address) => {
     switch (address.toLowerCase().substr(0, 10)) {
         case '0xaffeaffe':
@@ -83,8 +90,6 @@
     return output.length ? output.join('\n') : undefined;
 };
 
-=======
->>>>>>> 5427c885
 textFormatter.getCodeSample = (source, src) => {
     const [start, length] = src.split(':').map(textFormatter.strToInt);
 
@@ -98,14 +103,8 @@
     return 'from ' + start + ' to ' + finish;
 }
 
-<<<<<<< HEAD
 textFormatter.formatMessage = (message, filePath, sourceCode, fnHashes) => {
     const { mythxIssue, mythxTextLocations } = message;
-=======
-textFormatter.formatMessage = (message, filePath) => {
-    const mythxIssue = message.mythx;
-    const source = message.source;
->>>>>>> 5427c885
     const output = [];
 
     output.push(
@@ -124,24 +123,12 @@
         mythxIssue.description.tail
     );
 
-<<<<<<< HEAD
     const code = mythxTextLocations.length
         ? textFormatter.getCodeSample(
             sourceCode,
             mythxTextLocations[0].sourceMap
         )
         : undefined;
-=======
-    let code = null;
-
-    if (mythxIssue.locations.length) {
-        const src = mythxIssue.locations[0].sourceMap.split(';')[0];
-
-        if (src) {
-            code = textFormatter.getCodeSample(source, src);
-        }
-    }
->>>>>>> 5427c885
 
     output.push(
         separator,
@@ -150,12 +137,33 @@
         code || '<code not available>'
     );
 
+    const testCases = mythxIssue.extra && mythxIssue.extra.testCases;
+
+    if (testCases) {
+        for (const testCase of testCases) {
+            const content = textFormatter.formatTestCase(testCase, fnHashes);
+
+            if (content) {
+                output.push(separator, content);
+            }
+        }
+    }
+
     return output.join('\n');
 };
 
 textFormatter.formatResult = result => {
+    const { filePath, sourceCode, functionHashes } = result;
+
     return result.messages
-        .map(message => textFormatter.formatMessage(message, result.filePath))
+        .map(
+            message => textFormatter.formatMessage(
+                message,
+                filePath,
+                sourceCode,
+                functionHashes
+            )
+        )
         .join('\n\n');
 };
 
