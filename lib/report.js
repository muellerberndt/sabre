--- conflicted
+++ resolved
@@ -74,30 +74,19 @@
  * - swcTitle
  *
  * @param {object} issue - the MythX issue we want to convert
-<<<<<<< HEAD
- * @param {string} source - holds the contract code
+ * @param {string} sourceCode - holds the contract code
  * @param {object[]} textLocations - array of text-only MythX API issue locations
- * @returns eslint-issue object
- */
-const issue2EsLint = (issue, source, textLocations) => {
-=======
- * @param {string} sourceCode - holds the contract code
- * @returns eslint-issue object
- */
-const issue2EsLint = (issue, sourceCode) => {
->>>>>>> c0178623
+ * @returns eslint -issue object
+ */
+const issue2EsLint = (issue, sourceCode, textLocations) => {
     const swcLink = issue.swcID
         ? 'https://smartcontractsecurity.github.io/SWC-registry/docs/' + issue.swcID
         : 'N/A';
 
     const esIssue = {
-<<<<<<< HEAD
         mythxIssue: issue,
         mythxTextLocations: textLocations,
-        source: source,
-=======
-        mythx: issue,
->>>>>>> c0178623
+        sourceCode: sourceCode,
 
         fatal: false,
         ruleId: swcLink,
@@ -156,11 +145,7 @@
  */
 const convertMythXReport2EsIssue = (report, data) => {
     const { issues, sourceList } = report;
-<<<<<<< HEAD
-    const { sources } = data;
-=======
     const { sources, functionHashes } = data;
->>>>>>> c0178623
     const results = {};
 
     /**
@@ -175,7 +160,7 @@
         (location.sourceFormat === 'text')
     );
 
-    issues.map(issue => {
+    issues.forEach(issue => {
         const textLocations = issue.locations.filter(textLocationFilterFn);
         const sourceIndex = getSourceIndex(textLocations);
         const filePath = sourceList[sourceIndex];
@@ -194,13 +179,9 @@
             };
         }
 
-<<<<<<< HEAD
         results[filePath].messages.push(
             issue2EsLint(issue, sourceCode, textLocations)
         );
-=======
-        results[filePath].messages.push(issue2EsLint(issue, sourceCode));
->>>>>>> c0178623
     });
 
     for (let k in results) {
