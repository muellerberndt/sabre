--- conflicted
+++ resolved
@@ -1,10 +1,6 @@
 {
   "name": "sabre-mythx",
-<<<<<<< HEAD
-  "version": "0.4.5",
-=======
   "version": "0.5.0",
->>>>>>> bc89fd29
   "description": "Minimum viable client for the MythX smart contract security analysis service",
   "main": "sabre.js",
   "repository": {
